import BuildHelper.*
import Versions.*
import MimaSettings.mimaSettings
import sbtcrossproject.CrossPlugin.autoImport.{ CrossType, crossProject }
import zio.sbt.ZioSbtCiPlugin.{ CacheDependencies, Checkout, SetupJava, SetupLibuv }
import zio.sbt.githubactions.{ Job, Strategy }
import zio.sbt.githubactions.Step.SingleStep

enablePlugins(ZioSbtEcosystemPlugin, ZioSbtCiPlugin)

lazy val ciRunsOn = "ubuntu-22.04"

def ciJobWithSetup(job: Job) = job.copy(runsOn = ciRunsOn)

inThisBuild(
  List(
    name               := "zio-logging",
    ciEnabledBranches  := Seq("master"),
    ciTestJobs         := ciTestJobs.value.map(ciJobWithSetup) :+ compileExamplesJob.value,
    ciLintJobs         := ciLintJobs.value.map(ciJobWithSetup),
    ciBuildJobs        := ciBuildJobs.value.map(ciJobWithSetup),
    ciReleaseJobs      := ciReleaseJobs.value.map(ciJobWithSetup),
    ciUpdateReadmeJobs := ciUpdateReadmeJobs.value.map(ciJobWithSetup),
    ciPostReleaseJobs  := ciPostReleaseJobs.value.map(ciJobWithSetup),
    developers         := List(
      Developer("jdegoes", "John De Goes", "john@degoes.net", url("http://degoes.net")),
      Developer(
        "pshemass",
        "Przemyslaw Wierzbicki",
        "rzbikson@gmail.com",
        url("https://github.com/pshemass")
      ),
      Developer("justcoon", "Peter Kotula", "peto.kotula@yahoo.com", url("https://github.com/justcoon"))
    ),
<<<<<<< HEAD
    zioVersion        := "2.1.9",
    scala213          := "2.13.15"
=======
    zioVersion         := "2.1.11",
    scala213           := "2.13.14"
>>>>>>> 92f0a88a
  )
)

addCommandAlias(
  "mimaChecks",
  "all coreJVM/mimaReportBinaryIssues slf4j/mimaReportBinaryIssues slf4jBridge/mimaReportBinaryIssues"
)

lazy val root = project
  .in(file("."))
  .settings(
    publish / skip := true
  )
  .aggregate(
    coreJVM,
    coreJS,
    slf4j,
    slf4j2,
    slf4jBridge,
    slf4j2Bridge,
    jpl,
    julBridge,
    benchmarks,
    examplesCore,
    examplesJpl,
    examplesJulBridge,
    examplesSlf4j2Bridge,
    examplesSlf4jLogback,
    examplesSlf4j2Logback,
    examplesSlf4j2Log4j,
    docs
  )

lazy val core = crossProject(JSPlatform, JVMPlatform)
  .crossType(CrossType.Full)
  .in(file("core"))
  .settings(stdSettings(Some("zio-logging"), turnCompilerWarningIntoErrors = false))
  .settings(enableZIO(enableStreaming = true))
  .settings(
    libraryDependencies ++= Seq(
      "dev.zio" %%% "zio-parser"  % zioParser,
      "dev.zio" %%% "zio-prelude" % zioPrelude
    )
  )
  .jvmSettings(
    Test / fork := true,
    run / fork  := true,
    mimaSettings(failOnProblem = true)
  )

lazy val coreJVM = core.jvm
lazy val coreJS  = core.js.settings(
  libraryDependencies += "io.github.cquiroz" %%% "scala-java-time" % scalaJavaTimeVersion % Test
)

lazy val slf4j = project
  .in(file("slf4j"))
  .dependsOn(coreJVM)
  .settings(stdSettings(Some("zio-logging-slf4j"), turnCompilerWarningIntoErrors = false))
  .settings(enableZIO())
  .settings(mimaSettings(failOnProblem = true))
  .settings(
    libraryDependencies ++= Seq(
      "org.slf4j"               % "slf4j-api"                % slf4jVersion,
      "ch.qos.logback"          % "logback-classic"          % logbackVersion                % Test,
      "net.logstash.logback"    % "logstash-logback-encoder" % logstashLogbackEncoderVersion % Test,
      "org.scala-lang.modules" %% "scala-collection-compat"  % scalaCollectionCompatVersion  % Test
    )
  )

lazy val slf4j2 = project
  .in(file("slf4j2"))
  .dependsOn(coreJVM)
  .settings(stdSettings(Some("zio-logging-slf4j2"), turnCompilerWarningIntoErrors = false))
  .settings(enableZIO())
  .settings(mimaSettings(failOnProblem = true))
  .settings(
    libraryDependencies ++= Seq(
      "org.slf4j"               % "slf4j-api"                % slf4j2Version,
      "ch.qos.logback"          % "logback-classic"          % logback2Version              % Test,
      "net.logstash.logback"    % "logstash-logback-encoder" % "8.0"                        % Test,
      "org.scala-lang.modules" %% "scala-collection-compat"  % scalaCollectionCompatVersion % Test
    )
  )

lazy val slf4jBridge = project
  .in(file("slf4j-bridge"))
  .dependsOn(coreJVM)
  .settings(stdSettings(Some("zio-logging-slf4j-bridge"), turnCompilerWarningIntoErrors = false))
  .settings(enableZIO())
  .settings(mimaSettings(failOnProblem = true))
  .settings(
    libraryDependencies ++= Seq(
      "org.slf4j"               % "slf4j-api"               % slf4jVersion,
      "org.scala-lang.modules" %% "scala-collection-compat" % scalaCollectionCompatVersion
    )
  )

lazy val slf4j2Bridge = project
  .in(file("slf4j2-bridge"))
  .dependsOn(coreJVM)
  .settings(stdSettings(Some("zio-logging-slf4j2-bridge"), turnCompilerWarningIntoErrors = false))
  .settings(enableZIO())
  .settings(mimaSettings(failOnProblem = true))
  .settings(
    compileOrder            := CompileOrder.JavaThenScala,
    javacOptions            := jpmsOverwriteModulePath((Compile / dependencyClasspath).value.map(_.data))(javacOptions.value),
    javaOptions             := jpmsOverwriteModulePath((Compile / dependencyClasspath).value.map(_.data))(javaOptions.value),
    Compile / doc / sources := Seq.empty // module-info.java compilation issue
  )
  .settings(
    libraryDependencies ++= Seq(
      "org.slf4j"               % "slf4j-api"               % slf4j2Version,
      "org.scala-lang.modules" %% "scala-collection-compat" % "2.8.1"
    )
  )
  .settings(enableZIO())

lazy val julBridge = project
  .in(file("jul-bridge"))
  .dependsOn(coreJVM)
  .settings(stdSettings(Some("zio-logging-jul-bridge"), turnCompilerWarningIntoErrors = false))
  .settings(enableZIO(enableTesting = true))
  .settings(mimaSettings(failOnProblem = true))
  .settings(
    Test / fork := true
  )

lazy val jpl = project
  .in(file("jpl"))
  .dependsOn(coreJVM)
  .settings(stdSettings(Some("zio-logging-jpl"), turnCompilerWarningIntoErrors = false))
  .settings(enableZIO(enableTesting = true))
  .settings(mimaSettings(failOnProblem = true))

lazy val benchmarks = project
  .in(file("benchmarks"))
  .settings(stdSettings(Some("zio-logging-benchmarks"), turnCompilerWarningIntoErrors = false))
  .settings(
    publish / skip := true,
    scalacOptions -= "-Yno-imports",
    scalacOptions -= "-Xfatal-warnings"
  )
  .dependsOn(coreJVM)
  .enablePlugins(JmhPlugin)

lazy val examplesCore = project
  .in(file("examples/core"))
  .dependsOn(coreJVM)
  .settings(stdSettings(Some("zio-logging-examples-core"), turnCompilerWarningIntoErrors = false))
  .settings(enableZIO())
  .settings(
    publish / skip := true,
    libraryDependencies ++= Seq(
      "dev.zio" %% "zio-metrics-connectors-prometheus" % zioMetricsConnectorsVersion,
      "dev.zio" %% "zio-http"                          % zioHttp,
      "dev.zio" %% "zio-config-typesafe"               % zioConfig
    )
  )

lazy val examplesSlf4jLogback = project
  .in(file("examples/slf4j-logback"))
  .dependsOn(slf4j)
  .settings(stdSettings(Some("zio-logging-examples-slf4j-logback"), turnCompilerWarningIntoErrors = false))
  .settings(
    publish / skip := true,
    libraryDependencies ++= Seq(
      "ch.qos.logback"       % "logback-classic"          % logbackVersion,
      "net.logstash.logback" % "logstash-logback-encoder" % logstashLogbackEncoderVersion
    )
  )

lazy val examplesSlf4j2Logback = project
  .in(file("examples/slf4j2-logback"))
  .dependsOn(slf4j2)
  .settings(stdSettings(Some("zio-logging-examples-slf4j2-logback"), turnCompilerWarningIntoErrors = false))
  .settings(
    publish / skip := true,
    libraryDependencies ++= Seq(
      "ch.qos.logback"       % "logback-classic"          % logback2Version,
      "net.logstash.logback" % "logstash-logback-encoder" % "8.0"
    )
  )

lazy val examplesSlf4j2Log4j = project
  .in(file("examples/slf4j2-log4j"))
  .dependsOn(slf4j2)
  .settings(stdSettings(Some("zio-logging-examples-slf4j2-log4j"), turnCompilerWarningIntoErrors = false))
  .settings(
    publish / skip := true,
    libraryDependencies ++= Seq(
      "org.apache.logging.log4j" % "log4j-slf4j2-impl" % log4jVersion,
      "org.apache.logging.log4j" % "log4j-core"        % log4jVersion
    )
  )

lazy val examplesJpl = project
  .in(file("examples/jpl"))
  .dependsOn(jpl)
  .settings(stdSettings(Some("zio-logging-examples-jpl"), turnCompilerWarningIntoErrors = false))
  .settings(
    publish / skip := true
  )

lazy val examplesJulBridge = project
  .in(file("examples/jul-bridge"))
  .dependsOn(julBridge)
  .settings(stdSettings(Some("zio-logging-examples-jul-bridge"), turnCompilerWarningIntoErrors = false))
  .settings(
    publish / skip := true
  )

lazy val examplesSlf4j2Bridge = project
  .in(file("examples/slf4j2-bridge"))
  .dependsOn(slf4j2Bridge)
  .settings(stdSettings(Some("zio-logging-examples-slf4j2-bridge"), turnCompilerWarningIntoErrors = false))
  .settings(
    publish / skip := true
  )

lazy val docs = project
  .in(file("zio-logging-docs"))
  .settings(
    moduleName                                 := "zio-logging-docs",
    projectName                                := (ThisBuild / name).value,
    mainModuleName                             := (coreJVM / name).value,
    ScalaUnidoc / unidoc / unidocProjectFilter := inProjects(coreJVM, slf4j, slf4jBridge, jpl),
    projectStage                               := ProjectStage.ProductionReady,
    publish / skip                             := false
  )
  .settings(macroDefinitionSettings)
  .dependsOn(coreJVM, coreJS, slf4j, slf4jBridge, jpl)
  .enablePlugins(WebsitePlugin)

lazy val compileExamplesJob = Def.setting {
  Job(
    id = "compile-examples",
    name = "Compile examples",
    steps = Seq(
      SetupLibuv,
      SetupJava(),
      CacheDependencies,
      Checkout.value,
      SingleStep(
        name = "Compile additional subprojects",
        run = Some(
          "sbt ++${{ matrix.scala }} examplesCore/compile examplesJpl/compile examplesJulBridge/compile " +
            "examplesSlf4j2Bridge/compile examplesSlf4jLogback/compile examplesSlf4j2Logback/compile " +
            "examplesSlf4j2Log4j/compile benchmarks/compile"
        )
      )
    ),
    strategy = Some(
      Strategy(
        matrix = Map(
          "scala" -> List(scala212.value, scala213.value, scala3.value)
        )
      )
    ),
    runsOn = ciRunsOn
  )
}<|MERGE_RESOLUTION|>--- conflicted
+++ resolved
@@ -32,13 +32,8 @@
       ),
       Developer("justcoon", "Peter Kotula", "peto.kotula@yahoo.com", url("https://github.com/justcoon"))
     ),
-<<<<<<< HEAD
-    zioVersion        := "2.1.9",
-    scala213          := "2.13.15"
-=======
     zioVersion         := "2.1.11",
-    scala213           := "2.13.14"
->>>>>>> 92f0a88a
+    scala213           := "2.13.15"
   )
 )
 
