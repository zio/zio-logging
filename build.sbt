import BuildHelper.*
import Versions.*
import MimaSettings.mimaSettings
import sbtcrossproject.CrossPlugin.autoImport.{ CrossType, crossProject }
import zio.sbt.ZioSbtCiPlugin.{ CacheDependencies, Checkout, SetupLibuv }
import zio.sbt.githubactions.ScalaWorkflow.JavaVersion.ZuluJDK17
import zio.sbt.githubactions.ScalaWorkflow.{ JobOps, setupScala }
import zio.sbt.githubactions.{ Job, ScalaWorkflow }
import zio.sbt.githubactions.Step.SingleStep

enablePlugins(ZioSbtEcosystemPlugin, ZioSbtCiPlugin)

inThisBuild(
  List(
    name                  := "zio-logging",
    ciEnabledBranches     := Seq("master"),
    ciTargetScalaVersions :=
      Map(
        (coreJS / thisProject).value.id       -> (coreJS / crossScalaVersions).value,
        (coreJVM / thisProject).value.id      -> (coreJVM / crossScalaVersions).value,
        (jpl / thisProject).value.id          -> (jpl / crossScalaVersions).value,
        (julBridge / thisProject).value.id    -> (julBridge / crossScalaVersions).value,
        (slf4j / thisProject).value.id        -> (slf4j / crossScalaVersions).value,
        (slf4j2 / thisProject).value.id       -> (slf4j2 / crossScalaVersions).value,
        (slf4jBridge / thisProject).value.id  -> (slf4jBridge / crossScalaVersions).value,
        (slf4j2Bridge / thisProject).value.id -> (slf4j2Bridge / crossScalaVersions).value
      ),
<<<<<<< HEAD
    ciTestJobs            := ciTestJobs.value :+ compileExamplesJob.value,
    developers            := List(
=======
    supportedJavaPlatform  := Map(
      (slf4j2 / thisProject).value.id       -> (slf4j2 / javaPlatform).value,
      (slf4j2Bridge / thisProject).value.id -> (slf4j2Bridge / javaPlatform).value,
      (jpl / thisProject).value.id          -> (jpl / javaPlatform).value
    ),
    ciExtraTestSteps       := Seq(
      SingleStep(
        name = "Compile additional subprojects",
        condition = Some(
          (Condition.Expression("startsWith(matrix.scala, '2.12.')") || Condition.Expression(
            "startsWith(matrix.scala, '2.13.')"
          )) && Condition.Expression("matrix.java == '11'")
        ),
        run = Some(
          "sbt ++${{ matrix.scala }} examplesCore/compile examplesJpl/compile examplesSlf4j2Bridge/compile " +
            "examplesSlf4jLogback/compile examplesSlf4j2Logback/compile examplesSlf4j2Log4j/compile " +
            "examplesJulBridge/compile benchmarks/compile"
        )
      )
    ),
    parallelTestExecution  := false,
    developers             := List(
>>>>>>> 178679f7
      Developer("jdegoes", "John De Goes", "john@degoes.net", url("http://degoes.net")),
      Developer(
        "pshemass",
        "Przemyslaw Wierzbicki",
        "rzbikson@gmail.com",
        url("https://github.com/pshemass")
      ),
      Developer("justcoon", "Peter Kotula", "peto.kotula@yahoo.com", url("https://github.com/justcoon"))
    ),
    zioVersion            := "2.1.1",
    scala213              := "2.13.14"
  )
)

addCommandAlias(
  "mimaChecks",
  "all coreJVM/mimaReportBinaryIssues slf4j/mimaReportBinaryIssues slf4jBridge/mimaReportBinaryIssues"
)

lazy val root = project
  .in(file("."))
  .settings(
    publish / skip := true
  )
  .aggregate(
    coreJVM,
    coreJS,
    slf4j,
    slf4j2,
    slf4jBridge,
    slf4j2Bridge,
    jpl,
    julBridge,
    benchmarks,
    examplesCore,
    examplesJpl,
    examplesJulBridge,
    examplesSlf4j2Bridge,
    examplesSlf4jLogback,
    examplesSlf4j2Logback,
    examplesSlf4j2Log4j,
    docs
  )

lazy val core = crossProject(JSPlatform, JVMPlatform)
  .crossType(CrossType.Full)
  .in(file("core"))
  .settings(stdSettings(Some("zio-logging"), turnCompilerWarningIntoErrors = false))
  .settings(enableZIO(enableStreaming = true))
  .settings(
    libraryDependencies ++= Seq(
      "dev.zio" %%% "zio-parser"  % zioParser,
      "dev.zio" %%% "zio-prelude" % zioPrelude
    )
  )
  .jvmSettings(
    Test / fork := true,
    run / fork  := true,
    mimaSettings(failOnProblem = true)
  )

lazy val coreJVM = core.jvm
lazy val coreJS  = core.js.settings(
  libraryDependencies += "io.github.cquiroz" %%% "scala-java-time" % scalaJavaTimeVersion % Test
)

lazy val slf4j = project
  .in(file("slf4j"))
  .dependsOn(coreJVM)
  .settings(stdSettings(Some("zio-logging-slf4j"), turnCompilerWarningIntoErrors = false))
  .settings(enableZIO())
  .settings(mimaSettings(failOnProblem = true))
  .settings(
    libraryDependencies ++= Seq(
      "org.slf4j"               % "slf4j-api"                % slf4jVersion,
      "ch.qos.logback"          % "logback-classic"          % logbackVersion                % Test,
      "net.logstash.logback"    % "logstash-logback-encoder" % logstashLogbackEncoderVersion % Test,
      "org.scala-lang.modules" %% "scala-collection-compat"  % scalaCollectionCompatVersion  % Test
    )
  )

lazy val slf4j2 = project
  .in(file("slf4j2"))
  .dependsOn(coreJVM)
  .settings(stdSettings(Some("zio-logging-slf4j2"), turnCompilerWarningIntoErrors = false))
  .settings(enableZIO())
  .settings(mimaSettings(failOnProblem = true))
  .settings(
    libraryDependencies ++= Seq(
      "org.slf4j"               % "slf4j-api"                % slf4j2Version,
      "ch.qos.logback"          % "logback-classic"          % logback2Version              % Test,
      "net.logstash.logback"    % "logstash-logback-encoder" % "7.4"                        % Test,
      "org.scala-lang.modules" %% "scala-collection-compat"  % scalaCollectionCompatVersion % Test
    )
  )

lazy val slf4jBridge = project
  .in(file("slf4j-bridge"))
  .dependsOn(coreJVM)
  .settings(stdSettings(Some("zio-logging-slf4j-bridge"), turnCompilerWarningIntoErrors = false))
  .settings(enableZIO())
  .settings(mimaSettings(failOnProblem = true))
  .settings(
    libraryDependencies ++= Seq(
      "org.slf4j"               % "slf4j-api"               % slf4jVersion,
      "org.scala-lang.modules" %% "scala-collection-compat" % scalaCollectionCompatVersion
    )
  )

lazy val slf4j2Bridge = project
  .in(file("slf4j2-bridge"))
  .dependsOn(coreJVM)
  .settings(stdSettings(Some("zio-logging-slf4j2-bridge"), turnCompilerWarningIntoErrors = false))
  .settings(enableZIO())
  .settings(mimaSettings(failOnProblem = true))
  .settings(
    compileOrder            := CompileOrder.JavaThenScala,
    javacOptions            := jpmsOverwriteModulePath((Compile / dependencyClasspath).value.map(_.data))(javacOptions.value),
    javaOptions             := jpmsOverwriteModulePath((Compile / dependencyClasspath).value.map(_.data))(javaOptions.value),
    Compile / doc / sources := Seq.empty // module-info.java compilation issue
  )
  .settings(
    libraryDependencies ++= Seq(
      "org.slf4j"               % "slf4j-api"               % slf4j2Version,
      "org.scala-lang.modules" %% "scala-collection-compat" % "2.8.1"
    )
  )
  .settings(enableZIO())

lazy val julBridge = project
  .in(file("jul-bridge"))
  .dependsOn(coreJVM)
  .settings(stdSettings("zio-logging-jul-bridge", turnCompilerWarningIntoErrors = false))
  .settings(enableZIO(enableTesting = true))
  .settings(mimaSettings(failOnProblem = true))
  .settings(
    Test / fork := true
  )

lazy val jpl = project
  .in(file("jpl"))
  .dependsOn(coreJVM)
  .settings(stdSettings(Some("zio-logging-jpl"), turnCompilerWarningIntoErrors = false))
  .settings(enableZIO(enableTesting = true))
  .settings(mimaSettings(failOnProblem = true))

lazy val benchmarks = project
  .in(file("benchmarks"))
  .settings(stdSettings(Some("zio-logging-benchmarks"), turnCompilerWarningIntoErrors = false))
  .settings(
    publish / skip := true,
    scalacOptions -= "-Yno-imports",
    scalacOptions -= "-Xfatal-warnings"
  )
  .dependsOn(coreJVM)
  .enablePlugins(JmhPlugin)

lazy val examplesCore = project
  .in(file("examples/core"))
  .dependsOn(coreJVM)
  .settings(stdSettings(Some("zio-logging-examples-core"), turnCompilerWarningIntoErrors = false))
  .settings(enableZIO())
  .settings(
    publish / skip := true,
    libraryDependencies ++= Seq(
      "dev.zio" %% "zio-metrics-connectors-prometheus" % zioMetricsConnectorsVersion,
      "dev.zio" %% "zio-http"                          % zioHttp,
      "dev.zio" %% "zio-config-typesafe"               % zioConfig
    )
  )

lazy val examplesSlf4jLogback = project
  .in(file("examples/slf4j-logback"))
  .dependsOn(slf4j)
  .settings(stdSettings(Some("zio-logging-examples-slf4j-logback"), turnCompilerWarningIntoErrors = false))
  .settings(
    publish / skip := true,
    libraryDependencies ++= Seq(
      "ch.qos.logback"       % "logback-classic"          % logbackVersion,
      "net.logstash.logback" % "logstash-logback-encoder" % logstashLogbackEncoderVersion
    )
  )

lazy val examplesSlf4j2Logback = project
  .in(file("examples/slf4j2-logback"))
  .dependsOn(slf4j2)
  .settings(stdSettings(Some("zio-logging-examples-slf4j2-logback"), turnCompilerWarningIntoErrors = false))
  .settings(
    publish / skip := true,
    libraryDependencies ++= Seq(
      "ch.qos.logback"       % "logback-classic"          % logback2Version,
      "net.logstash.logback" % "logstash-logback-encoder" % "7.4"
    )
  )

lazy val examplesSlf4j2Log4j = project
  .in(file("examples/slf4j2-log4j"))
  .dependsOn(slf4j2)
  .settings(stdSettings(Some("zio-logging-examples-slf4j2-log4j"), turnCompilerWarningIntoErrors = false))
  .settings(
    publish / skip := true,
    libraryDependencies ++= Seq(
      "org.apache.logging.log4j" % "log4j-slf4j2-impl" % log4jVersion,
      "org.apache.logging.log4j" % "log4j-core"        % log4jVersion
    )
  )

lazy val examplesJpl = project
  .in(file("examples/jpl"))
  .dependsOn(jpl)
  .settings(stdSettings(Some("zio-logging-examples-jpl"), turnCompilerWarningIntoErrors = false))
  .settings(
    publish / skip := true
  )

lazy val examplesJulBridge = project
  .in(file("examples/jul-bridge"))
  .dependsOn(julBridge)
  .settings(stdSettings("zio-logging-examples-jul-bridge", turnCompilerWarningIntoErrors = false))
  .settings(
    publish / skip := true
  )

lazy val examplesSlf4j2Bridge = project
  .in(file("examples/slf4j2-bridge"))
  .dependsOn(slf4j2Bridge)
  .settings(stdSettings(Some("zio-logging-examples-slf4j2-bridge"), turnCompilerWarningIntoErrors = false))
  .settings(
    publish / skip := true
  )

lazy val docs = project
  .in(file("zio-logging-docs"))
  .settings(
    moduleName                                 := "zio-logging-docs",
    crossScalaVersions                         := Seq(scala213.value),
    projectName                                := (ThisBuild / name).value,
    mainModuleName                             := (coreJVM / name).value,
    ScalaUnidoc / unidoc / unidocProjectFilter := inProjects(coreJVM, slf4j, slf4jBridge, jpl),
    projectStage                               := ProjectStage.ProductionReady,
    publish / skip                             := true
  )
  .settings(macroDefinitionSettings)
  .dependsOn(coreJVM, coreJS, slf4j, slf4jBridge, jpl)
  .enablePlugins(WebsitePlugin)

lazy val compileExamplesJob = Def.setting {
  Job(
    id = "compile-examples",
    name = "Compile examples",
    steps = Seq(
      SetupLibuv,
      setupScala(),
      CacheDependencies,
      Checkout.value,
      SingleStep(
        name = "Compile additional subprojects",
        run = Some(
          "sbt ++${{ matrix.scala }} examplesCore/compile examplesJpl/compile examplesSlf4j2Bridge/compile " +
            "examplesSlf4jLogback/compile examplesSlf4j2Logback/compile examplesSlf4j2Log4j/compile benchmarks/compile"
        )
      )
    )
  ).matrix(
    scalaVersions = Seq(ScalaWorkflow.ScalaVersion(scala212.value), ScalaWorkflow.ScalaVersion(scala213.value)),
    javaVersions = Seq(ZuluJDK17)
  )
}<|MERGE_RESOLUTION|>--- conflicted
+++ resolved
@@ -25,33 +25,8 @@
         (slf4jBridge / thisProject).value.id  -> (slf4jBridge / crossScalaVersions).value,
         (slf4j2Bridge / thisProject).value.id -> (slf4j2Bridge / crossScalaVersions).value
       ),
-<<<<<<< HEAD
     ciTestJobs            := ciTestJobs.value :+ compileExamplesJob.value,
     developers            := List(
-=======
-    supportedJavaPlatform  := Map(
-      (slf4j2 / thisProject).value.id       -> (slf4j2 / javaPlatform).value,
-      (slf4j2Bridge / thisProject).value.id -> (slf4j2Bridge / javaPlatform).value,
-      (jpl / thisProject).value.id          -> (jpl / javaPlatform).value
-    ),
-    ciExtraTestSteps       := Seq(
-      SingleStep(
-        name = "Compile additional subprojects",
-        condition = Some(
-          (Condition.Expression("startsWith(matrix.scala, '2.12.')") || Condition.Expression(
-            "startsWith(matrix.scala, '2.13.')"
-          )) && Condition.Expression("matrix.java == '11'")
-        ),
-        run = Some(
-          "sbt ++${{ matrix.scala }} examplesCore/compile examplesJpl/compile examplesSlf4j2Bridge/compile " +
-            "examplesSlf4jLogback/compile examplesSlf4j2Logback/compile examplesSlf4j2Log4j/compile " +
-            "examplesJulBridge/compile benchmarks/compile"
-        )
-      )
-    ),
-    parallelTestExecution  := false,
-    developers             := List(
->>>>>>> 178679f7
       Developer("jdegoes", "John De Goes", "john@degoes.net", url("http://degoes.net")),
       Developer(
         "pshemass",
