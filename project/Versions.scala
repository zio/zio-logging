--- conflicted
+++ resolved
@@ -1,13 +1,8 @@
 object Versions {
   val slf4jVersion                  = "1.7.36"
   val slf4j2Version                 = "2.0.9"
-<<<<<<< HEAD
-  val logbackVersion                = "1.2.12"
+  val logbackVersion                = "1.2.13"
   val logback2Version               = "1.4.14"
-=======
-  val logbackVersion                = "1.2.13"
-  val logback2Version               = "1.4.12"
->>>>>>> eae8c34f
   val scalaCollectionCompatVersion  = "2.11.0"
   val logstashLogbackEncoderVersion = "6.6"
   val scalaJavaTimeVersion          = "2.5.0"
