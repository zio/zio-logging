addSbtPlugin("ch.epfl.scala"    % "sbt-bloop"                 % "1.4.8")
addSbtPlugin("org.scalameta"    % "sbt-scalafmt"              % "2.4.2")
addSbtPlugin("org.scalameta"    % "sbt-mdoc"                  % "2.2.19")
addSbtPlugin("com.github.cb372" % "sbt-explicit-dependencies" % "0.2.16")
<<<<<<< HEAD
addSbtPlugin("com.geirsson"     % "sbt-ci-release"            % "1.5.6")
addSbtPlugin("ch.epfl.lamp"     % "sbt-dotty"                 % "0.5.4")
=======
addSbtPlugin("com.geirsson"     % "sbt-ci-release"            % "1.5.7")
addSbtPlugin("ch.epfl.lamp"     % "sbt-dotty"                 % "0.5.3")
>>>>>>> bf6cf835

// Scala-js support
addSbtPlugin("org.portable-scala" % "sbt-scalajs-crossproject" % "1.0.0")
addSbtPlugin("org.scala-js"       % "sbt-scalajs"              % "1.5.0")

// Benchmark
addSbtPlugin("pl.project13.scala" % "sbt-jmh" % "0.4.0")<|MERGE_RESOLUTION|>--- conflicted
+++ resolved
@@ -2,13 +2,8 @@
 addSbtPlugin("org.scalameta"    % "sbt-scalafmt"              % "2.4.2")
 addSbtPlugin("org.scalameta"    % "sbt-mdoc"                  % "2.2.19")
 addSbtPlugin("com.github.cb372" % "sbt-explicit-dependencies" % "0.2.16")
-<<<<<<< HEAD
-addSbtPlugin("com.geirsson"     % "sbt-ci-release"            % "1.5.6")
-addSbtPlugin("ch.epfl.lamp"     % "sbt-dotty"                 % "0.5.4")
-=======
 addSbtPlugin("com.geirsson"     % "sbt-ci-release"            % "1.5.7")
 addSbtPlugin("ch.epfl.lamp"     % "sbt-dotty"                 % "0.5.3")
->>>>>>> bf6cf835
 
 // Scala-js support
 addSbtPlugin("org.portable-scala" % "sbt-scalajs-crossproject" % "1.0.0")
