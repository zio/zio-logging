addSbtPlugin("ch.epfl.scala"    % "sbt-bloop"                 % "1.4.4")
addSbtPlugin("org.scalameta"    % "sbt-scalafmt"              % "2.4.2")
<<<<<<< HEAD
addSbtPlugin("org.scalameta"    % "sbt-mdoc"                  % "2.2.10")
addSbtPlugin("com.github.cb372" % "sbt-explicit-dependencies" % "0.2.13")
=======
addSbtPlugin("org.scalameta"    % "sbt-mdoc"                  % "2.2.9")
addSbtPlugin("com.github.cb372" % "sbt-explicit-dependencies" % "0.2.14")
>>>>>>> a291424b
addSbtPlugin("com.geirsson"     % "sbt-ci-release"            % "1.5.3")

// Scala-js support
addSbtPlugin("org.portable-scala" % "sbt-scalajs-crossproject" % "1.0.0")
addSbtPlugin("org.scala-js"       % "sbt-scalajs"              % "1.3.0")<|MERGE_RESOLUTION|>--- conflicted
+++ resolved
@@ -1,12 +1,7 @@
 addSbtPlugin("ch.epfl.scala"    % "sbt-bloop"                 % "1.4.4")
 addSbtPlugin("org.scalameta"    % "sbt-scalafmt"              % "2.4.2")
-<<<<<<< HEAD
 addSbtPlugin("org.scalameta"    % "sbt-mdoc"                  % "2.2.10")
-addSbtPlugin("com.github.cb372" % "sbt-explicit-dependencies" % "0.2.13")
-=======
-addSbtPlugin("org.scalameta"    % "sbt-mdoc"                  % "2.2.9")
 addSbtPlugin("com.github.cb372" % "sbt-explicit-dependencies" % "0.2.14")
->>>>>>> a291424b
 addSbtPlugin("com.geirsson"     % "sbt-ci-release"            % "1.5.3")
 
 // Scala-js support
