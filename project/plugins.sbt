--- conflicted
+++ resolved
@@ -1,12 +1,7 @@
 addSbtPlugin("ch.epfl.scala"    % "sbt-bloop"                 % "1.4.5")
 addSbtPlugin("org.scalameta"    % "sbt-scalafmt"              % "2.4.2")
-<<<<<<< HEAD
-addSbtPlugin("org.scalameta"    % "sbt-mdoc"                  % "2.2.13")
-addSbtPlugin("com.github.cb372" % "sbt-explicit-dependencies" % "0.2.15")
-=======
 addSbtPlugin("org.scalameta"    % "sbt-mdoc"                  % "2.2.12")
 addSbtPlugin("com.github.cb372" % "sbt-explicit-dependencies" % "0.2.16")
->>>>>>> f9045669
 addSbtPlugin("com.geirsson"     % "sbt-ci-release"            % "1.5.4")
 
 // Scala-js support
