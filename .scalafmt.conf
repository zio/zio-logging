--- conflicted
+++ resolved
@@ -1,8 +1,4 @@
-<<<<<<< HEAD
-version = "2.7.1"
-=======
 version = "2.7.0"
->>>>>>> ef3db646
 maxColumn = 120
 align.preset = most
 continuationIndent.defnSite = 2
